--- conflicted
+++ resolved
@@ -64,7 +64,6 @@
   [session setActive: enabled error: nil];
 }
 
-<<<<<<< HEAD
 RCT_EXPORT_METHOD(setCategory:(nonnull NSNumber*)key withValue:(NSString*)categoryName) {
   AVAudioSession *session = [AVAudioSession sharedInstance];
   if ([categoryName isEqual: @"Ambient"]) {
@@ -82,12 +81,12 @@
   } else if ([categoryName isEqual: @"MultiRoute"]) {
     [session setCategory: AVAudioSessionCategoryMultiRoute error: nil];
   }
-=======
+}
+
 RCT_EXPORT_METHOD(enableInSilenceMode:(BOOL)enabled) {
   AVAudioSession *session = [AVAudioSession sharedInstance];
   [session setCategory: AVAudioSessionCategoryPlayback error: nil];
   [session setActive: enabled error: nil];
->>>>>>> 43f39cc0
 }
 
 RCT_EXPORT_METHOD(prepare:(NSString*)fileName withKey:(nonnull NSNumber*)key
