'use strict';

var RNSound = require('react-native').NativeModules.RNSound;
var IsAndroid = RNSound.IsAndroid;
var IsWindows = RNSound.IsWindows;
var resolveAssetSource = require("react-native/Libraries/Image/resolveAssetSource");
var eventEmitter = new NativeEventEmitter(RNSound);

function isRelativePath(path) {
  return !/^(\/|http(s?)|asset)/.test(path);
}

// Hash function to compute key from the filename
function djb2Code(str) {
  var hash = 5381, i, char;
  for (i = 0; i < str.length; i++) {
      char = str.charCodeAt(i);
      hash = ((hash << 5) + hash) + char; /* hash * 33 + c */
  }
  return hash;
}

function Sound(filename, basePath, onError, options) {
  var asset = resolveAssetSource(filename);
  if (asset) {
    this._filename = asset.uri;
    onError = basePath;
  } else {
    this._filename = basePath ? basePath + '/' + filename : filename;

    if (IsAndroid && !basePath && isRelativePath(filename)) {
      this._filename = filename.toLowerCase().replace(/\.[^.]+$/, '');
    }
  }

  this.registerOnPlay = function() {
    if (this.onPlaySubscription != null) {
      console.warn('On Play change event listener is already registered');
      return;
    }

    if (!IsWindows) {
      this.onPlaySubscription = eventEmitter.addListener(
        'onPlayChange',
        (param) => {
          const { isPlaying, playerKey } = param;
          if (playerKey === this._key) {
            if (isPlaying) {
              this._playing = true;
            }
            else {
              this._playing = false;
            }
          }
        },
      );
    }
  }

  this._loaded = false;
<<<<<<< HEAD
  this._key = asset ? filename : djb2Code(filename); //if the file is an asset, use the asset number as the key
=======
  this._playing = false;
  this._key = djb2Code(filename);
>>>>>>> 5a7f1cf6
  this._duration = -1;
  this._numberOfChannels = -1;
  this._volume = 1;
  this._pan = 0;
  this._numberOfLoops = 0;
  this._speed = 1;
  RNSound.prepare(this._filename, this._key, options || {}, (error, props) => {
    if (props) {
      if (typeof props.duration === 'number') {
        this._duration = props.duration;
      }
      if (typeof props.numberOfChannels === 'number') {
        this._numberOfChannels = props.numberOfChannels;
      }
    }
    if (error === null) {
      this._loaded = true;
      this.registerOnPlay();
    }
    onError && onError(error, props);
  });
}

Sound.prototype.isLoaded = function() {
  return this._loaded;
};

Sound.prototype.play = function(onEnd) {
  if (this._loaded) {
    RNSound.play(this._key, (successfully) => onEnd && onEnd(successfully));
  } else {
    onEnd && onEnd(false);
  }
  return this;
};

Sound.prototype.pause = function(callback) {
  if (this._loaded) {
    RNSound.pause(this._key, () => {
      this._playing = false;
      callback && callback();
    });
  }
  return this;
};

Sound.prototype.stop = function(callback) {
  if (this._loaded) {
    RNSound.stop(this._key, () => {
      this._playing = false;
      callback && callback();
    });
  }
  return this;
};

Sound.prototype.reset = function() {
  if (this._loaded && IsAndroid) {
    RNSound.reset(this._key);
    this._playing = false;
  }
  return this;
};

Sound.prototype.release = function() {
  if (this._loaded) {
    RNSound.release(this._key);
    this._loaded = false;
    if (!IsWindows) {
      if (this.onPlaySubscription != null) {
        this.onPlaySubscription.remove();
        this.onPlaySubscription = null;
      }
    }
  }
  return this;
};

Sound.prototype.getDuration = function() {
  return this._duration;
};

Sound.prototype.getNumberOfChannels = function() {
  return this._numberOfChannels;
};

Sound.prototype.getVolume = function() {
  return this._volume;
};

Sound.prototype.setVolume = function(value) {
  this._volume = value;
  if (this._loaded) {
    if (IsAndroid || IsWindows) {
      RNSound.setVolume(this._key, value, value);
    } else {
      RNSound.setVolume(this._key, value);
    }
  }
  return this;
};

Sound.prototype.getSystemVolume = function(callback) {
  if(IsAndroid) {
    RNSound.getSystemVolume(callback);
  }
  return this;
};

Sound.prototype.setSystemVolume = function(value) {
  if (IsAndroid) {
    RNSound.setSystemVolume(value);
  }
  return this;
};

Sound.prototype.getPan = function() {
  return this._pan;
};

Sound.prototype.setPan = function(value) {
  if (this._loaded) {
    RNSound.setPan(this._key, this._pan = value);
  }
  return this;
};

Sound.prototype.getNumberOfLoops = function() {
  return this._numberOfLoops;
};

Sound.prototype.setNumberOfLoops = function(value) {
  this._numberOfLoops = value;
  if (this._loaded) {
    if (IsAndroid || IsWindows) {
      RNSound.setLooping(this._key, !!value);
    } else {
      RNSound.setNumberOfLoops(this._key, value);
    }
  }
  return this;
};

Sound.prototype.setSpeed = function(value) {
  this._speed = value;
  if (this._loaded) {
    if (!IsWindows) {
      RNSound.setSpeed(this._key, value);
    }
  }
  return this;
};

Sound.prototype.getCurrentTime = function(callback) {
  if (this._loaded) {
    RNSound.getCurrentTime(this._key, callback);
  }
};

Sound.prototype.setCurrentTime = function(value) {
  if (this._loaded) {
    RNSound.setCurrentTime(this._key, value);
  }
  return this;
};

// android only
Sound.prototype.setSpeakerphoneOn = function(value) {
  if (IsAndroid) {
    RNSound.setSpeakerphoneOn(this._key, value);
  }
};

// ios only

// This is deprecated.  Call the static one instead.

Sound.prototype.setCategory = function(value) {
  Sound.setCategory(value, false);
}

Sound.prototype.isPlaying = function() {
  return this._playing;
}

Sound.enable = function(enabled) {
  RNSound.enable(enabled);
};

Sound.enableInSilenceMode = function(enabled) {
  if (!IsAndroid && !IsWindows) {
    RNSound.enableInSilenceMode(enabled);
  }
};

Sound.setActive = function(value) {
  if (!IsAndroid && !IsWindows) {
    RNSound.setActive(value);
  }
};

Sound.setCategory = function(value, mixWithOthers = false) {
  if (!IsWindows) {
    RNSound.setCategory(value, mixWithOthers);
  }
};

Sound.setMode = function(value) {
  if (!IsAndroid && !IsWindows) {
    RNSound.setMode(value);
  }
};

Sound.MAIN_BUNDLE = RNSound.MainBundlePath;
Sound.DOCUMENT = RNSound.NSDocumentDirectory;
Sound.LIBRARY = RNSound.NSLibraryDirectory;
Sound.CACHES = RNSound.NSCachesDirectory;

module.exports = Sound;<|MERGE_RESOLUTION|>--- conflicted
+++ resolved
@@ -58,12 +58,8 @@
   }
 
   this._loaded = false;
-<<<<<<< HEAD
   this._key = asset ? filename : djb2Code(filename); //if the file is an asset, use the asset number as the key
-=======
   this._playing = false;
-  this._key = djb2Code(filename);
->>>>>>> 5a7f1cf6
   this._duration = -1;
   this._numberOfChannels = -1;
   this._volume = 1;
