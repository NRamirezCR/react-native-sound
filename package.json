{
  "name": "react-native-sound",
<<<<<<< HEAD
  "version": "0.10.6",
=======
  "version": "0.10.7",
>>>>>>> 207545db
  "description": "React Native module for playing sound clips on iOS, Android, and Windows",
  "main": "sound.js",
  "typings": "index.d.ts",
  "repository": {
    "type": "git",
    "url": "git+https://github.com/zmxv/react-native-sound.git"
  },
  "keywords": [
    "react-native",
    "react-component",
    "sound",
    "audio"
  ],
  "author": "Zhen Wang <z@zmxv.com> (http://blog.zmxv.com)",
  "license": "MIT",
  "peerDependencies": {
    "react-native": ">=0.8.0"
  }
}<|MERGE_RESOLUTION|>--- conflicted
+++ resolved
@@ -1,10 +1,6 @@
 {
   "name": "react-native-sound",
-<<<<<<< HEAD
-  "version": "0.10.6",
-=======
   "version": "0.10.7",
->>>>>>> 207545db
   "description": "React Native module for playing sound clips on iOS, Android, and Windows",
   "main": "sound.js",
   "typings": "index.d.ts",
